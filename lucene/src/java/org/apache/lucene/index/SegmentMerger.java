--- conflicted
+++ resolved
@@ -183,12 +183,7 @@
                              !ext.equals(IndexFileNames.FIELDS_INDEX_EXTENSION)))
         fileSet.add(IndexFileNames.segmentFileName(segment, "", ext));
     }
-<<<<<<< HEAD
-    codec.files(directory, info, fileSet);
-=======
-
     segmentWriteState.segmentCodecs.files(directory, info, fileSet);
->>>>>>> e7136370
     
     // Fieldable norm files
     final int numFIs = fieldInfos.size();
