package org.apache.lucene.index;

/**
 * Copyright 2004 The Apache Software Foundation
 *
 * Licensed under the Apache License, Version 2.0 (the "License");
 * you may not use this file except in compliance with the License.
 * You may obtain a copy of the License at
 *
 *     http://www.apache.org/licenses/LICENSE-2.0
 *
 * Unless required by applicable law or agreed to in writing, software
 * distributed under the License is distributed on an "AS IS" BASIS,
 * WITHOUT WARRANTIES OR CONDITIONS OF ANY KIND, either express or implied.
 * See the License for the specific language governing permissions and
 * limitations under the License.
 */

import java.io.IOException;
import java.util.ArrayList;
import java.util.Collection;
import java.util.Collections;
import java.util.List;
import java.util.Random;
import java.util.concurrent.atomic.AtomicBoolean;
import java.util.concurrent.atomic.AtomicInteger;

import org.apache.lucene.analysis.MockAnalyzer;
import org.apache.lucene.document.Document2;
import org.apache.lucene.search.DocIdSetIterator;
import org.apache.lucene.search.IndexSearcher;
import org.apache.lucene.search.Query;
import org.apache.lucene.search.TermQuery;
import org.apache.lucene.search.TopDocs;
import org.apache.lucene.store.AlreadyClosedException;
import org.apache.lucene.store.Directory;
import org.apache.lucene.store.MockDirectoryWrapper;
import org.apache.lucene.store.MockDirectoryWrapper.FakeIOException;
import org.apache.lucene.store.RAMDirectory;
import org.apache.lucene.util.BytesRef;
import org.apache.lucene.util.InfoStream;
import org.apache.lucene.util.LuceneTestCase;
import org.apache.lucene.util.LuceneTestCase.SuppressCodecs;
import org.apache.lucene.util.TestUtil;
import org.apache.lucene.util.ThreadInterruptedException;
import org.junit.Test;

<<<<<<< HEAD
// nocommit sometimes fails? ant test  -Dtestcase=TestIndexWriterReader -Dtests.method=testAddIndexesAndDoDeletesThreads -Dtests.seed=964B420DA6617A73 -Dtests.locale=fr -Dtests.timezone=Africa/Maseru -Dtests.asserts=true -Dtests.file.encoding=UTF-8
/*
   [junit4]    > Throwable #1: java.io.EOFException: read past EOF: RAMInputStream(name=FieldTypes)
   [junit4]    > 	at __randomizedtesting.SeedInfo.seed([57595240E47BF490:8D6A12648FE2F4AC]:0)
   [junit4]    > 	at org.apache.lucene.store.RAMInputStream.switchCurrentBuffer(RAMInputStream.java:98)
   [junit4]    > 	at org.apache.lucene.store.RAMInputStream.readBytes(RAMInputStream.java:81)
   [junit4]    > 	at org.apache.lucene.store.BufferedChecksumIndexInput.readBytes(BufferedChecksumIndexInput.java:49)
   [junit4]    > 	at org.apache.lucene.store.DataInput.readString(DataInput.java:234)
   [junit4]    > 	at org.apache.lucene.document.FieldTypes$FieldType.<init>(FieldTypes.java:955)
   [junit4]    > 	at org.apache.lucene.document.FieldTypes.readFromString(FieldTypes.java:3191)
   [junit4]    > 	at org.apache.lucene.document.FieldTypes.loadFields(FieldTypes.java:1126)
   [junit4]    > 	at org.apache.lucene.document.FieldTypes.<init>(FieldTypes.java:1112)
   [junit4]    > 	at org.apache.lucene.document.FieldTypes.getFieldTypes(FieldTypes.java:3222)
   [junit4]    > 	at org.apache.lucene.index.CheckIndex.checkIndex(CheckIndex.java:481)
   [junit4]    > 	at org.apache.lucene.util.TestUtil.checkIndex(TestUtil.java:224)
   [junit4]    > 	at org.apache.lucene.util.TestUtil.checkIndex(TestUtil.java:211)
   [junit4]    > 	at org.apache.lucene.util.TestUtil.checkIndex(TestUtil.java:207)
   [junit4]    > 	at org.apache.lucene.index.TestIndexWriterReader.testAddIndexesAndDoDeletesThreads(TestIndexWriterReader.java:383)
*/
=======
@SuppressCodecs("SimpleText") // too slow here
>>>>>>> 0cd3c669
public class TestIndexWriterReader extends LuceneTestCase {
  
  private final int numThreads = TEST_NIGHTLY ? 5 : 3;
  
  public static int count(Term t, IndexReader r) throws IOException {
    int count = 0;
    DocsEnum td = TestUtil.docs(random(), r,
        t.field(), new BytesRef(t.text()),
        MultiFields.getLiveDocs(r),
        null,
        0);

    if (td != null) {
      while (td.nextDoc() != DocIdSetIterator.NO_MORE_DOCS) {
        td.docID();
        count++;
      }
    }
    return count;
  }
  
  public void testAddCloseOpen() throws IOException {
    // Can't use assertNoDeletes: this test pulls a non-NRT
    // reader in the end:
    Directory dir1 = newDirectory();
    IndexWriterConfig iwc = newIndexWriterConfig(new MockAnalyzer(random()));
    
    IndexWriter writer = new IndexWriter(dir1, iwc);
    for (int i = 0; i < 97 ; i++) {
      DirectoryReader reader = writer.getReader();
      if (i == 0) {
        writer.addDocument(DocHelper.createDocument(writer, i, "x", 1 + random().nextInt(5)));
      } else {
        int previous = random().nextInt(i);
        // a check if the reader is current here could fail since there might be
        // merges going on.
        switch (random().nextInt(5)) {
        case 0:
        case 1:
        case 2:
          writer.addDocument(DocHelper.createDocument(writer, i, "x", 1 + random().nextInt(5)));
          break;
        case 3:
          writer.updateDocument(new Term("id", "" + previous), DocHelper.createDocument(writer,
              previous, "x", 1 + random().nextInt(5)));
          break;
        case 4:
          writer.deleteDocuments(new Term("id", "" + previous));
        }
      }
      assertFalse(reader.isCurrent());
      reader.close();
    }
    writer.forceMerge(1); // make sure all merging is done etc.
    DirectoryReader reader = writer.getReader();
    writer.commit(); // no changes that are not visible to the reader
    assertTrue(reader.isCurrent());
    writer.close();
    assertTrue(reader.isCurrent()); // all changes are visible to the reader
    iwc = newIndexWriterConfig(new MockAnalyzer(random()));
    writer = new IndexWriter(dir1, iwc);
    assertTrue(reader.isCurrent());
    writer.addDocument(DocHelper.createDocument(writer, 1, "x", 1+random().nextInt(5)));
    assertTrue(reader.isCurrent()); // segments in ram but IW is different to the readers one
    writer.close();
    assertFalse(reader.isCurrent()); // segments written
    reader.close();
    dir1.close();
  }
  
  public void testUpdateDocument() throws Exception {
    boolean doFullMerge = true;

    Directory dir1 = newDirectory();
    IndexWriterConfig iwc = newIndexWriterConfig(new MockAnalyzer(random()));
    if (iwc.getMaxBufferedDocs() < 20) {
      iwc.setMaxBufferedDocs(20);
    }
    // no merging
    iwc.setMergePolicy(NoMergePolicy.INSTANCE);
    if (VERBOSE) {
      System.out.println("TEST: make index");
    }
    IndexWriter writer = new IndexWriter(dir1, iwc);

    // create the index
    createIndexNoClose(!doFullMerge, "index1", writer);

    // get a reader
    DirectoryReader r1 = writer.getReader();
    assertTrue(r1.isCurrent());

    String id10 = r1.document(10).getField("id").stringValue();
    
    Document2 newDoc = writer.newDocument();
    newDoc.addAll(r1.document(10));

    newDoc = writer.newDocument();
    newDoc.addAtom("id", Integer.toString(8000));
    writer.updateDocument(new Term("id", id10), newDoc);
    assertFalse(r1.isCurrent());

    DirectoryReader r2 = writer.getReader();
    assertTrue(r2.isCurrent());
    assertEquals(0, count(new Term("id", id10), r2));
    if (VERBOSE) {
      System.out.println("TEST: verify id");
    }
    assertEquals(1, count(new Term("id", Integer.toString(8000)), r2));
    
    r1.close();
    assertTrue(r2.isCurrent());
    writer.close();
    assertTrue(r2.isCurrent());
    
    DirectoryReader r3 = DirectoryReader.open(dir1);
    assertTrue(r3.isCurrent());
    assertTrue(r2.isCurrent());
    assertEquals(0, count(new Term("id", id10), r3));
    assertEquals(1, count(new Term("id", Integer.toString(8000)), r3));

    writer = new IndexWriter(dir1, newIndexWriterConfig(new MockAnalyzer(random())));
    Document2 doc = writer.newDocument();
    doc.addLargeText("field", "a b c");
    writer.addDocument(doc);
    assertTrue(r2.isCurrent());
    assertTrue(r3.isCurrent());

    writer.close();

    assertFalse(r2.isCurrent());
    assertTrue(!r3.isCurrent());

    r2.close();
    r3.close();
    
    dir1.close();
  }
  
  public void testIsCurrent() throws IOException {
    Directory dir = newDirectory();
    IndexWriterConfig iwc = newIndexWriterConfig(new MockAnalyzer(random()));
    
    IndexWriter writer = new IndexWriter(dir, iwc);
    Document2 doc = writer.newDocument();
    doc.addLargeText("field", "a b c");
    writer.addDocument(doc);
    writer.close();
    
    iwc = newIndexWriterConfig(new MockAnalyzer(random()));
    writer = new IndexWriter(dir, iwc);
    doc = writer.newDocument();
    doc.addLargeText("field", "a b c");
    DirectoryReader nrtReader = writer.getReader();
    assertTrue(nrtReader.isCurrent());
    writer.addDocument(doc);
    assertFalse(nrtReader.isCurrent()); // should see the changes
    writer.forceMerge(1); // make sure we don't have a merge going on
    assertFalse(nrtReader.isCurrent());
    nrtReader.close();
    
    DirectoryReader dirReader = DirectoryReader.open(dir);
    nrtReader = writer.getReader();
    
    assertTrue(dirReader.isCurrent());
    assertTrue(nrtReader.isCurrent()); // nothing was committed yet so we are still current
    assertEquals(2, nrtReader.maxDoc()); // sees the actual document added
    assertEquals(1, dirReader.maxDoc());
    writer.close(); // close is actually a commit both should see the changes
    assertTrue(nrtReader.isCurrent()); 
    assertFalse(dirReader.isCurrent()); // this reader has been opened before the writer was closed / committed
    
    dirReader.close();
    nrtReader.close();
    dir.close();
  }
  
  /**
   * Test using IW.addIndexes
   */
  public void testAddIndexes() throws Exception {
    boolean doFullMerge = false;

    Directory dir1 = getAssertNoDeletesDirectory(newDirectory());
    IndexWriterConfig iwc = newIndexWriterConfig(new MockAnalyzer(random()));
    if (iwc.getMaxBufferedDocs() < 20) {
      iwc.setMaxBufferedDocs(20);
    }
    // no merging
    iwc.setMergePolicy(NoMergePolicy.INSTANCE);
    IndexWriter writer = new IndexWriter(dir1, iwc);

    // create the index
    createIndexNoClose(!doFullMerge, "index1", writer);
    writer.flush(false, true);

    // create a 2nd index
    Directory dir2 = newDirectory();
    IndexWriter writer2 = new IndexWriter(dir2, newIndexWriterConfig(new MockAnalyzer(random())));
    createIndexNoClose(!doFullMerge, "index2", writer2);
    writer2.close();

    DirectoryReader r0 = writer.getReader();
    assertTrue(r0.isCurrent());
    writer.addIndexes(dir2);
    assertFalse(r0.isCurrent());
    r0.close();

    DirectoryReader r1 = writer.getReader();
    assertTrue(r1.isCurrent());

    writer.commit();
    assertTrue(r1.isCurrent()); // we have seen all changes - no change after opening the NRT reader

    assertEquals(200, r1.maxDoc());

    int index2df = r1.docFreq(new Term("indexname", "index2"));

    assertEquals(100, index2df);

    // verify the docs are from different indexes
    Document2 doc5 = r1.document(5);
    assertEquals("index1", doc5.getString("indexname"));
    Document2 doc150 = r1.document(150);
    assertEquals("index2", doc150.getString("indexname"));
    r1.close();
    writer.close();
    dir1.close();
    dir2.close();
  }
  
  public void testAddIndexes2() throws Exception {
    boolean doFullMerge = false;

    Directory dir1 = getAssertNoDeletesDirectory(newDirectory());
    IndexWriter writer = new IndexWriter(dir1, newIndexWriterConfig(new MockAnalyzer(random())));

    // create a 2nd index
    Directory dir2 = newDirectory();
    IndexWriter writer2 = new IndexWriter(dir2, newIndexWriterConfig(new MockAnalyzer(random())));
    createIndexNoClose(!doFullMerge, "index2", writer2);
    writer2.close();

    writer.addIndexes(dir2);
    writer.addIndexes(dir2);
    writer.addIndexes(dir2);
    writer.addIndexes(dir2);
    writer.addIndexes(dir2);

    IndexReader r1 = writer.getReader();
    assertEquals(500, r1.maxDoc());
    
    r1.close();
    writer.close();
    dir1.close();
    dir2.close();
  }

  /**
   * Deletes using IW.deleteDocuments
   */
  public void testDeleteFromIndexWriter() throws Exception {
    boolean doFullMerge = true;

    Directory dir1 = getAssertNoDeletesDirectory(newDirectory());
    IndexWriter writer = new IndexWriter(dir1, newIndexWriterConfig(new MockAnalyzer(random())));
    // create the index
    createIndexNoClose(!doFullMerge, "index1", writer);
    writer.flush(false, true);
    // get a reader
    IndexReader r1 = writer.getReader();

    String id10 = r1.document(10).getField("id").stringValue();

    // deleted IW docs should not show up in the next getReader
    writer.deleteDocuments(new Term("id", id10));
    IndexReader r2 = writer.getReader();
    assertEquals(1, count(new Term("id", id10), r1));
    assertEquals(0, count(new Term("id", id10), r2));
    
    String id50 = r1.document(50).getField("id").stringValue();
    assertEquals(1, count(new Term("id", id50), r1));
    
    writer.deleteDocuments(new Term("id", id50));
    
    IndexReader r3 = writer.getReader();
    assertEquals(0, count(new Term("id", id10), r3));
    assertEquals(0, count(new Term("id", id50), r3));
    
    String id75 = r1.document(75).getField("id").stringValue();
    writer.deleteDocuments(new TermQuery(new Term("id", id75)));
    IndexReader r4 = writer.getReader();
    assertEquals(1, count(new Term("id", id75), r3));
    assertEquals(0, count(new Term("id", id75), r4));
    
    r1.close();
    r2.close();
    r3.close();
    r4.close();
    writer.close();
        
    // reopen the writer to verify the delete made it to the directory
    writer = new IndexWriter(dir1, newIndexWriterConfig(new MockAnalyzer(random())));
    IndexReader w2r1 = writer.getReader();
    assertEquals(0, count(new Term("id", id10), w2r1));
    w2r1.close();
    writer.close();
    dir1.close();
  }

  @Slow
  public void testAddIndexesAndDoDeletesThreads() throws Throwable {
    final int numIter = 2;
    int numDirs = 3;
    
    Directory mainDir = getAssertNoDeletesDirectory(newDirectory());

    IndexWriter mainWriter = new IndexWriter(mainDir, newIndexWriterConfig(new MockAnalyzer(random()))
                                                        .setMergePolicy(newLogMergePolicy()));
    TestUtil.reduceOpenFiles(mainWriter);

    AddDirectoriesThreads addDirThreads = new AddDirectoriesThreads(numIter, mainWriter);
    addDirThreads.launchThreads(numDirs);
    addDirThreads.joinThreads();
    
    //assertEquals(100 + numDirs * (3 * numIter / 4) * addDirThreads.numThreads
    //    * addDirThreads.NUM_INIT_DOCS, addDirThreads.mainWriter.numDocs());
    assertEquals(addDirThreads.count.intValue(), addDirThreads.mainWriter.numDocs());

    addDirThreads.close(true);
    
    assertTrue(addDirThreads.failures.size() == 0);

    TestUtil.checkIndex(mainDir);

    IndexReader reader = DirectoryReader.open(mainDir);
    assertEquals(addDirThreads.count.intValue(), reader.numDocs());
    //assertEquals(100 + numDirs * (3 * numIter / 4) * addDirThreads.numThreads
    //    * addDirThreads.NUM_INIT_DOCS, reader.numDocs());
    reader.close();

    addDirThreads.closeDir();
    mainDir.close();
  }
  
  private class AddDirectoriesThreads {
    Directory addDir;
    final static int NUM_INIT_DOCS = 100;
    int numDirs;
    final Thread[] threads = new Thread[numThreads];
    IndexWriter mainWriter;
    final List<Throwable> failures = new ArrayList<>();
    IndexReader[] readers;
    boolean didClose = false;
    AtomicInteger count = new AtomicInteger(0);
    AtomicInteger numaddIndexes = new AtomicInteger(0);
    
    public AddDirectoriesThreads(int numDirs, IndexWriter mainWriter) throws Throwable {
      this.numDirs = numDirs;
      this.mainWriter = mainWriter;
      addDir = newDirectory();
      IndexWriter writer = new IndexWriter(addDir, newIndexWriterConfig(new MockAnalyzer(random()))
                                                     .setMaxBufferedDocs(2));
      TestUtil.reduceOpenFiles(writer);
      for (int i = 0; i < NUM_INIT_DOCS; i++) {
        writer.addDocument(DocHelper.createDocument(writer, i, "addindex", 4));
      }
        
      writer.close();
      
      readers = new IndexReader[numDirs];
      for (int i = 0; i < numDirs; i++) {
        readers[i] = DirectoryReader.open(addDir);
      }
    }
    
    void joinThreads() {
      for (int i = 0; i < numThreads; i++)
        try {
          threads[i].join();
        } catch (InterruptedException ie) {
          throw new ThreadInterruptedException(ie);
        }
    }

    void close(boolean doWait) throws Throwable {
      didClose = true;
      if (doWait) {
        mainWriter.waitForMerges();
      } else {
        mainWriter.abortMerges();
      }
      mainWriter.close();
    }

    void closeDir() throws Throwable {
      for (int i = 0; i < numDirs; i++) {
        readers[i].close();
      }
      addDir.close();
    }
    
    void handle(Throwable t) {
      t.printStackTrace(System.out);
      synchronized (failures) {
        failures.add(t);
      }
    }
    
    void launchThreads(final int numIter) {
      for (int i = 0; i < numThreads; i++) {
        threads[i] = new Thread() {
          @Override
          public void run() {
            try {
              final Directory[] dirs = new Directory[numDirs];
              for (int k = 0; k < numDirs; k++) {
                dirs[k] = new MockDirectoryWrapper(random(), new RAMDirectory(addDir, newIOContext(random())));
              }
              //int j = 0;
              //while (true) {
                // System.out.println(Thread.currentThread().getName() + ": iter
                // j=" + j);
                for (int x=0; x < numIter; x++) {
                  // only do addIndexes
                  doBody(x, dirs);
                }
                //if (numIter > 0 && j == numIter)
                //  break;
                //doBody(j++, dirs);
                //doBody(5, dirs);
              //}
            } catch (Throwable t) {
              handle(t);
            }
          }
        };
      }
      for (int i = 0; i < numThreads; i++) {
        threads[i].start();
      }
    }
    
    void doBody(int j, Directory[] dirs) throws Throwable {
      switch (j % 4) {
        case 0:
          mainWriter.addIndexes(dirs);
          mainWriter.forceMerge(1);
          break;
        case 1:
          mainWriter.addIndexes(dirs);
          numaddIndexes.incrementAndGet();
          break;
        case 2:
          mainWriter.addIndexes(readers);
          break;
        case 3:
          mainWriter.commit();
      }
      count.addAndGet(dirs.length*NUM_INIT_DOCS);
    }
  }

  public void testIndexWriterReopenSegmentFullMerge() throws Exception {
    doTestIndexWriterReopenSegment(true);
  }

  public void testIndexWriterReopenSegment() throws Exception {
    doTestIndexWriterReopenSegment(false);
  }

  /**
   * Tests creating a segment, then check to insure the segment can be seen via
   * IW.getReader
   */
  public void doTestIndexWriterReopenSegment(boolean doFullMerge) throws Exception {
    Directory dir1 = getAssertNoDeletesDirectory(newDirectory());
    IndexWriter writer = new IndexWriter(dir1, newIndexWriterConfig(new MockAnalyzer(random())));
    IndexReader r1 = writer.getReader();
    assertEquals(0, r1.maxDoc());
    createIndexNoClose(false, "index1", writer);
    writer.flush(!doFullMerge, true);

    IndexReader iwr1 = writer.getReader();
    assertEquals(100, iwr1.maxDoc());

    IndexReader r2 = writer.getReader();
    assertEquals(r2.maxDoc(), 100);
    // add 100 documents
    for (int x = 10000; x < 10000 + 100; x++) {
      writer.addDocument(DocHelper.createDocument(writer, x, "index1", 5));
    }
    writer.flush(false, true);
    // verify the reader was reopened internally
    IndexReader iwr2 = writer.getReader();
    assertTrue(iwr2 != r1);
    assertEquals(200, iwr2.maxDoc());
    // should have flushed out a segment
    IndexReader r3 = writer.getReader();
    assertTrue(r2 != r3);
    assertEquals(200, r3.maxDoc());

    // dec ref the readers rather than close them because
    // closing flushes changes to the writer
    r1.close();
    iwr1.close();
    r2.close();
    r3.close();
    iwr2.close();
    writer.close();

    // test whether the changes made it to the directory
    writer = new IndexWriter(dir1, newIndexWriterConfig(new MockAnalyzer(random())));
    IndexReader w2r1 = writer.getReader();
    // insure the deletes were actually flushed to the directory
    assertEquals(200, w2r1.maxDoc());
    w2r1.close();
    writer.close();

    dir1.close();
  }
 
  /*
   * Delete a document by term and return the doc id
   * 
   * public static int deleteDocument(Term term, IndexWriter writer) throws
   * IOException { IndexReader reader = writer.getReader(); TermDocs td =
   * reader.termDocs(term); int doc = -1; //if (td.next()) { // doc = td.doc();
   * //} //writer.deleteDocuments(term); td.close(); return doc; }
   */
  
  public static void createIndex(Random random, Directory dir1, String indexName,
      boolean multiSegment) throws IOException {
    IndexWriter w = new IndexWriter(dir1, LuceneTestCase.newIndexWriterConfig(random, new MockAnalyzer(random))
        .setMergePolicy(new LogDocMergePolicy()));
    for (int i = 0; i < 100; i++) {
      w.addDocument(DocHelper.createDocument(w, i, indexName, 4));
    }
    if (!multiSegment) {
      w.forceMerge(1);
    }
    w.close();
  }

  public static void createIndexNoClose(boolean multiSegment, String indexName,
      IndexWriter w) throws IOException {
    for (int i = 0; i < 100; i++) {
      w.addDocument(DocHelper.createDocument(w, i, indexName, 4));
    }
    if (!multiSegment) {
      w.forceMerge(1);
    }
  }

  private static class MyWarmer extends IndexWriter.IndexReaderWarmer {
    int warmCount;
    @Override
    public void warm(LeafReader reader) throws IOException {
      warmCount++;
    }
  }

  public void testMergeWarmer() throws Exception {

    Directory dir1 = getAssertNoDeletesDirectory(newDirectory());
    // Enroll warmer
    MyWarmer warmer = new MyWarmer();
    IndexWriter writer = new IndexWriter(
        dir1,
        newIndexWriterConfig(new MockAnalyzer(random()))
          .setMaxBufferedDocs(2)
          .setMergedSegmentWarmer(warmer)
          .setMergeScheduler(new ConcurrentMergeScheduler())
          .setMergePolicy(newLogMergePolicy())
    );

    // create the index
    createIndexNoClose(false, "test", writer);

    // get a reader to put writer into near real-time mode
    IndexReader r1 = writer.getReader();
    
    ((LogMergePolicy) writer.getConfig().getMergePolicy()).setMergeFactor(2);

    int num = TEST_NIGHTLY ? atLeast(100) : atLeast(10);
    for (int i = 0; i < num; i++) {
      writer.addDocument(DocHelper.createDocument(writer, i, "test", 4));
    }
    ((ConcurrentMergeScheduler) writer.getConfig().getMergeScheduler()).sync();

    assertTrue(warmer.warmCount > 0);
    final int count = warmer.warmCount;

    writer.addDocument(DocHelper.createDocument(writer, 17, "test", 4));
    writer.forceMerge(1);
    assertTrue(warmer.warmCount > count);
    
    writer.close();
    r1.close();
    dir1.close();
  }

  public void testAfterCommit() throws Exception {
    Directory dir1 = getAssertNoDeletesDirectory(newDirectory());
    IndexWriter writer = new IndexWriter(dir1, newIndexWriterConfig(new MockAnalyzer(random()))
                                                 .setMergeScheduler(new ConcurrentMergeScheduler()));
    writer.commit();

    // create the index
    createIndexNoClose(false, "test", writer);

    // get a reader to put writer into near real-time mode
    DirectoryReader r1 = writer.getReader();
    TestUtil.checkIndex(dir1);
    writer.commit();
    TestUtil.checkIndex(dir1);
    assertEquals(100, r1.numDocs());

    for (int i = 0; i < 10; i++) {
      writer.addDocument(DocHelper.createDocument(writer, i, "test", 4));
    }
    ((ConcurrentMergeScheduler) writer.getConfig().getMergeScheduler()).sync();

    DirectoryReader r2 = DirectoryReader.openIfChanged(r1);
    if (r2 != null) {
      r1.close();
      r1 = r2;
    }
    assertEquals(110, r1.numDocs());
    writer.close();
    r1.close();
    dir1.close();
  }

  // Make sure reader remains usable even if IndexWriter closes
  public void testAfterClose() throws Exception {
    Directory dir1 = getAssertNoDeletesDirectory(newDirectory());
    IndexWriter writer = new IndexWriter(dir1, newIndexWriterConfig(new MockAnalyzer(random())));

    // create the index
    createIndexNoClose(false, "test", writer);

    DirectoryReader r = writer.getReader();
    writer.close();

    TestUtil.checkIndex(dir1);

    // reader should remain usable even after IndexWriter is closed:
    assertEquals(100, r.numDocs());
    Query q = new TermQuery(new Term("indexname", "test"));
    IndexSearcher searcher = newSearcher(r);
    assertEquals(100, searcher.search(q, 10).totalHits);
    try {
      DirectoryReader.openIfChanged(r);
      fail("failed to hit AlreadyClosedException");
    } catch (AlreadyClosedException ace) {
      // expected
    }
    r.close();
    dir1.close();
  }

  // Stress test reopen during addIndexes
  @Nightly
  public void testDuringAddIndexes() throws Exception {
    Directory dir1 = getAssertNoDeletesDirectory(newDirectory());
    final IndexWriter writer = new IndexWriter(
        dir1,
        newIndexWriterConfig(new MockAnalyzer(random()))
          .setMergePolicy(newLogMergePolicy(2))
    );

    // create the index
    createIndexNoClose(false, "test", writer);
    writer.commit();

    final Directory[] dirs = new Directory[10];
    for (int i=0;i<10;i++) {
      dirs[i] = new MockDirectoryWrapper(random(), new RAMDirectory(dir1, newIOContext(random())));
    }

    DirectoryReader r = writer.getReader();

    final int numIterations = 10;
    final List<Throwable> excs = Collections.synchronizedList(new ArrayList<Throwable>());

    // Only one thread can addIndexes at a time, because
    // IndexWriter acquires a write lock in each directory:
    final Thread[] threads = new Thread[1];
    final AtomicBoolean threadDone = new AtomicBoolean(false);
    for(int i=0;i<threads.length;i++) {
      threads[i] = new Thread() {
          @Override
          public void run() {
            int count = 0;
            do {
              count++;
              try {
                writer.addIndexes(dirs);
                writer.maybeMerge();
              } catch (Throwable t) {
                excs.add(t);
                throw new RuntimeException(t);
              }
            } while(count < numIterations);
            threadDone.set(true);
          }
        };
      threads[i].setDaemon(true);
      threads[i].start();
    }

    int lastCount = 0;
    while(threadDone.get() == false) {
      DirectoryReader r2 = DirectoryReader.openIfChanged(r);
      if (r2 != null) {
        r.close();
        r = r2;
        Query q = new TermQuery(new Term("indexname", "test"));
        IndexSearcher searcher = newSearcher(r);
        final int count = searcher.search(q, 10).totalHits;
        assertTrue(count >= lastCount);
        lastCount = count;
      }
    }

    for(int i=0;i<threads.length;i++) {
      threads[i].join();
    }
    // final check
    DirectoryReader r2 = DirectoryReader.openIfChanged(r);
    if (r2 != null) {
      r.close();
      r = r2;
    }
    Query q = new TermQuery(new Term("indexname", "test"));
    IndexSearcher searcher = newSearcher(r);
    final int count = searcher.search(q, 10).totalHits;
    assertTrue(count >= lastCount);

    assertEquals(0, excs.size());
    r.close();
    if (dir1 instanceof MockDirectoryWrapper) {
      final Collection<String> openDeletedFiles = ((MockDirectoryWrapper)dir1).getOpenDeletedFiles();
      assertEquals("openDeleted=" + openDeletedFiles, 0, openDeletedFiles.size());
    }

    writer.close();

    dir1.close();
  }

  private Directory getAssertNoDeletesDirectory(Directory directory) {
    if (directory instanceof MockDirectoryWrapper) {
      ((MockDirectoryWrapper)directory).setAssertNoDeleteOpenFile(true);
    }
    return directory;
  }

  // Stress test reopen during add/delete
  public void testDuringAddDelete() throws Exception {
    Directory dir1 = newDirectory();
    final IndexWriter writer = new IndexWriter(
        dir1,
        newIndexWriterConfig(new MockAnalyzer(random()))
          .setMergePolicy(newLogMergePolicy(2))
    );

    // create the index
    createIndexNoClose(false, "test", writer);
    writer.commit();

    DirectoryReader r = writer.getReader();

    final int iters = TEST_NIGHTLY ? 1000 : 10;
    final List<Throwable> excs = Collections.synchronizedList(new ArrayList<Throwable>());

    final Thread[] threads = new Thread[numThreads];
    final AtomicInteger remainingThreads = new AtomicInteger(numThreads);
    for(int i=0;i<numThreads;i++) {
      threads[i] = new Thread() {
          final Random r = new Random(random().nextLong());

          @Override
          public void run() {
            int count = 0;
            do {
              try {
                for(int docUpto=0;docUpto<10;docUpto++) {
                  writer.addDocument(DocHelper.createDocument(writer, 10*count+docUpto, "test", 4));
                }
                count++;
                final int limit = count*10;
                for(int delUpto=0;delUpto<5;delUpto++) {
                  int x = r.nextInt(limit);
                  writer.deleteDocuments(new Term("field3", "b"+x));
                }
              } catch (Throwable t) {
                excs.add(t);
                throw new RuntimeException(t);
              }
            } while(count < iters);
            remainingThreads.decrementAndGet();
          }
        };
      threads[i].setDaemon(true);
      threads[i].start();
    }

    int sum = 0;
    while(remainingThreads.get() > 0) {
      DirectoryReader r2 = DirectoryReader.openIfChanged(r);
      if (r2 != null) {
        r.close();
        r = r2;
        Query q = new TermQuery(new Term("indexname", "test"));
        IndexSearcher searcher = newSearcher(r);
        sum += searcher.search(q, 10).totalHits;
      }
    }

    for(int i=0;i<numThreads;i++) {
      threads[i].join();
    }
    // at least search once
    DirectoryReader r2 = DirectoryReader.openIfChanged(r);
    if (r2 != null) {
      r.close();
      r = r2;
    }
    Query q = new TermQuery(new Term("indexname", "test"));
    IndexSearcher searcher = newSearcher(r);
    sum += searcher.search(q, 10).totalHits;
    assertTrue("no documents found at all", sum > 0);

    assertEquals(0, excs.size());
    writer.close();

    r.close();
    dir1.close();
  }

  public void testForceMergeDeletes() throws Throwable {
    Directory dir = newDirectory();
    final IndexWriter w = new IndexWriter(dir, newIndexWriterConfig(new MockAnalyzer(random()))
                                                 .setMergePolicy(newLogMergePolicy()));
    Document2 doc = w.newDocument();
    doc.addLargeText("field", "a b c");
    doc.addAtom("id", "0");
    w.addDocument(doc);

    doc = w.newDocument();
    doc.addLargeText("field", "a b c");
    doc.addAtom("id", "1");
    w.addDocument(doc);
    w.deleteDocuments(new Term("id", "0"));

    IndexReader r = w.getReader();
    w.forceMergeDeletes();
    w.close();
    r.close();
    r = DirectoryReader.open(dir);
    assertEquals(1, r.numDocs());
    assertFalse(r.hasDeletions());
    r.close();
    dir.close();
  }

  public void testDeletesNumDocs() throws Throwable {
    Directory dir = newDirectory();
    final IndexWriter w = new IndexWriter(dir, newIndexWriterConfig(new MockAnalyzer(random())));
    Document2 doc = w.newDocument();
    doc.addLargeText("field", "a b c");
    doc.addAtom("id", "0");
    w.addDocument(doc);

    doc = w.newDocument();
    doc.addLargeText("field", "a b c");
    doc.addAtom("id", "1");
    w.addDocument(doc);

    IndexReader r = w.getReader();
    assertEquals(2, r.numDocs());
    r.close();

    w.deleteDocuments(new Term("id", "0"));
    r = w.getReader();
    assertEquals(1, r.numDocs());
    r.close();

    w.deleteDocuments(new Term("id", "1"));
    r = w.getReader();
    assertEquals(0, r.numDocs());
    r.close();

    w.close();
    dir.close();
  }
  
  public void testEmptyIndex() throws Exception {
    // Ensures that getReader works on an empty index, which hasn't been committed yet.
    Directory dir = newDirectory();
    IndexWriter w = new IndexWriter(dir, newIndexWriterConfig(new MockAnalyzer(random())));
    IndexReader r = w.getReader();
    assertEquals(0, r.numDocs());
    r.close();
    w.close();
    dir.close();
  }

  public void testSegmentWarmer() throws Exception {
    Directory dir = newDirectory();
    final AtomicBoolean didWarm = new AtomicBoolean();
    IndexWriter w = new IndexWriter(
        dir,
        newIndexWriterConfig(new MockAnalyzer(random())).
            setMaxBufferedDocs(2).
            setReaderPooling(true).
            setMergedSegmentWarmer(new IndexWriter.IndexReaderWarmer() {
              @Override
              public void warm(LeafReader r) throws IOException {
                IndexSearcher s = newSearcher(r);
                TopDocs hits = s.search(new TermQuery(new Term("foo", "bar")), 10);
                assertEquals(20, hits.totalHits);
                didWarm.set(true);
              }
            }).
            setMergePolicy(newLogMergePolicy(10))
    );

    Document2 doc = w.newDocument();
    doc.addAtom("foo", "bar");
    for(int i=0;i<20;i++) {
      w.addDocument(doc);
    }
    w.waitForMerges();
    w.close();
    dir.close();
    assertTrue(didWarm.get());
  }
  
  public void testSimpleMergedSegmentWarmer() throws Exception {
    Directory dir = newDirectory();
    final AtomicBoolean didWarm = new AtomicBoolean();
    InfoStream infoStream = new InfoStream() {
      @Override
      public void close() throws IOException {}

      @Override
      public void message(String component, String message) {
        if ("SMSW".equals(component)) {
          didWarm.set(true);
        }
      }

      @Override
      public boolean isEnabled(String component) {
        return true;
      }
    };
    IndexWriter w = new IndexWriter(
        dir,
        newIndexWriterConfig(new MockAnalyzer(random()))
           .setMaxBufferedDocs(2)
           .setReaderPooling(true)
           .setInfoStream(infoStream)
           .setMergedSegmentWarmer(new SimpleMergedSegmentWarmer(infoStream))
           .setMergePolicy(newLogMergePolicy(10))
    );

    Document2 doc = w.newDocument();
    doc.addAtom("foo", "bar");
    for(int i=0;i<20;i++) {
      w.addDocument(doc);
    }
    w.waitForMerges();
    w.close();
    dir.close();
    assertTrue(didWarm.get());
  }
  
  public void testReopenAfterNoRealChange() throws Exception {
    Directory d = getAssertNoDeletesDirectory(newDirectory());
    IndexWriter w = new IndexWriter(
        d,
        newIndexWriterConfig(new MockAnalyzer(random())));

    DirectoryReader r = w.getReader(); // start pooling readers

    DirectoryReader r2 = DirectoryReader.openIfChanged(r);
    assertNull(r2);
    
    w.addDocument(w.newDocument());
    DirectoryReader r3 = DirectoryReader.openIfChanged(r);
    assertNotNull(r3);
    assertTrue(r3.getVersion() != r.getVersion());
    assertTrue(r3.isCurrent());

    // Deletes nothing in reality...:
    w.deleteDocuments(new Term("foo", "bar"));

    // ... but IW marks this as not current:
    assertFalse(r3.isCurrent());
    DirectoryReader r4 = DirectoryReader.openIfChanged(r3);
    assertNull(r4);

    // Deletes nothing in reality...:
    w.deleteDocuments(new Term("foo", "bar"));
    DirectoryReader r5 = DirectoryReader.openIfChanged(r3, w, true);
    assertNull(r5);

    r3.close();

    w.close();
    d.close();
  }
  
  @Test
  public void testNRTOpenExceptions() throws Exception {
    // LUCENE-5262: test that several failed attempts to obtain an NRT reader
    // don't leak file handles.
    MockDirectoryWrapper dir = (MockDirectoryWrapper) getAssertNoDeletesDirectory(newMockDirectory());
    final AtomicBoolean shouldFail = new AtomicBoolean();
    dir.failOn(new MockDirectoryWrapper.Failure() {
      @Override
      public void eval(MockDirectoryWrapper dir) throws IOException {
        StackTraceElement[] trace = new Exception().getStackTrace();
        if (shouldFail.get()) {
          for (int i = 0; i < trace.length; i++) {
            if ("getReadOnlyClone".equals(trace[i].getMethodName())) {
              if (VERBOSE) {
                System.out.println("TEST: now fail; exc:");
                new Throwable().printStackTrace(System.out);
              }
              shouldFail.set(false);
              throw new FakeIOException();
            }
          }
        }
      }
    });
    
    IndexWriterConfig conf = newIndexWriterConfig(new MockAnalyzer(random()));
    conf.setMergePolicy(NoMergePolicy.INSTANCE); // prevent merges from getting in the way
    IndexWriter writer = new IndexWriter(dir, conf);
    
    // create a segment and open an NRT reader
    writer.addDocument(writer.newDocument());
    writer.getReader().close();
    
    // add a new document so a new NRT reader is required
    writer.addDocument(writer.newDocument());

    // try to obtain an NRT reader twice: first time it fails and closes all the
    // other NRT readers. second time it fails, but also fails to close the
    // other NRT reader, since it is already marked closed!
    for (int i = 0; i < 2; i++) {
      shouldFail.set(true);
      try {
        writer.getReader().close();
      } catch (FakeIOException e) {
        // expected
        if (VERBOSE) {
          System.out.println("hit expected fake IOE");
        }
      }
    }
    
    writer.close();
    dir.close();
  }

  /** Make sure if all we do is open NRT reader against
   *  writer, we don't see merge starvation. */
  public void testTooManySegments() throws Exception {
    Directory dir = getAssertNoDeletesDirectory(new RAMDirectory());
    // Don't use newIndexWriterConfig, because we need a
    // "sane" mergePolicy:
    IndexWriterConfig iwc = new IndexWriterConfig(new MockAnalyzer(random()));
    IndexWriter w = new IndexWriter(dir, iwc);
    // Create 500 segments:
    for(int i=0;i<500;i++) {
      Document2 doc = w.newDocument();
      doc.addUniqueInt("id", i);
      w.addDocument(doc);
      IndexReader r = DirectoryReader.open(w, true);
      // Make sure segment count never exceeds 100:
      assertTrue(r.leaves().size() < 100);
      r.close();
    }
    w.close();
    dir.close();
  }

  // LUCENE-5912: make sure when you reopen an NRT reader using a commit point, the SegmentReaders are in fact shared:
  public void testReopenNRTReaderOnCommit() throws Exception {
    Directory dir = newDirectory();
    IndexWriterConfig iwc = new IndexWriterConfig(new MockAnalyzer(random()));
    IndexWriter w = new IndexWriter(dir, iwc);
    w.addDocument(w.newDocument());

    // Pull NRT reader; it has 1 segment:
    DirectoryReader r1 = DirectoryReader.open(w, true);
    assertEquals(1, r1.leaves().size());
    w.addDocument(w.newDocument());
    w.commit();

    List<IndexCommit> commits = DirectoryReader.listCommits(dir);
    assertEquals(1, commits.size());
    DirectoryReader r2 = DirectoryReader.openIfChanged(r1, commits.get(0));
    assertEquals(2, r2.leaves().size());

    // Make sure we shared same instance of SegmentReader w/ first reader:
    assertTrue(r1.leaves().get(0).reader() == r2.leaves().get(0).reader());
    r1.close();
    r2.close();
    w.close();
    dir.close();
  }
}<|MERGE_RESOLUTION|>--- conflicted
+++ resolved
@@ -45,29 +45,7 @@
 import org.apache.lucene.util.ThreadInterruptedException;
 import org.junit.Test;
 
-<<<<<<< HEAD
-// nocommit sometimes fails? ant test  -Dtestcase=TestIndexWriterReader -Dtests.method=testAddIndexesAndDoDeletesThreads -Dtests.seed=964B420DA6617A73 -Dtests.locale=fr -Dtests.timezone=Africa/Maseru -Dtests.asserts=true -Dtests.file.encoding=UTF-8
-/*
-   [junit4]    > Throwable #1: java.io.EOFException: read past EOF: RAMInputStream(name=FieldTypes)
-   [junit4]    > 	at __randomizedtesting.SeedInfo.seed([57595240E47BF490:8D6A12648FE2F4AC]:0)
-   [junit4]    > 	at org.apache.lucene.store.RAMInputStream.switchCurrentBuffer(RAMInputStream.java:98)
-   [junit4]    > 	at org.apache.lucene.store.RAMInputStream.readBytes(RAMInputStream.java:81)
-   [junit4]    > 	at org.apache.lucene.store.BufferedChecksumIndexInput.readBytes(BufferedChecksumIndexInput.java:49)
-   [junit4]    > 	at org.apache.lucene.store.DataInput.readString(DataInput.java:234)
-   [junit4]    > 	at org.apache.lucene.document.FieldTypes$FieldType.<init>(FieldTypes.java:955)
-   [junit4]    > 	at org.apache.lucene.document.FieldTypes.readFromString(FieldTypes.java:3191)
-   [junit4]    > 	at org.apache.lucene.document.FieldTypes.loadFields(FieldTypes.java:1126)
-   [junit4]    > 	at org.apache.lucene.document.FieldTypes.<init>(FieldTypes.java:1112)
-   [junit4]    > 	at org.apache.lucene.document.FieldTypes.getFieldTypes(FieldTypes.java:3222)
-   [junit4]    > 	at org.apache.lucene.index.CheckIndex.checkIndex(CheckIndex.java:481)
-   [junit4]    > 	at org.apache.lucene.util.TestUtil.checkIndex(TestUtil.java:224)
-   [junit4]    > 	at org.apache.lucene.util.TestUtil.checkIndex(TestUtil.java:211)
-   [junit4]    > 	at org.apache.lucene.util.TestUtil.checkIndex(TestUtil.java:207)
-   [junit4]    > 	at org.apache.lucene.index.TestIndexWriterReader.testAddIndexesAndDoDeletesThreads(TestIndexWriterReader.java:383)
-*/
-=======
 @SuppressCodecs("SimpleText") // too slow here
->>>>>>> 0cd3c669
 public class TestIndexWriterReader extends LuceneTestCase {
   
   private final int numThreads = TEST_NIGHTLY ? 5 : 3;
