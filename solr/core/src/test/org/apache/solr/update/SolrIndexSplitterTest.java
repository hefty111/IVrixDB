--- conflicted
+++ resolved
@@ -17,15 +17,11 @@
  * limitations under the License.
  */
 
-<<<<<<< HEAD
 import java.io.File;
 import java.io.UnsupportedEncodingException;
 import java.util.List;
-=======
-import com.google.common.collect.Lists;
->>>>>>> f99edee7
-
-import org.apache.commons.io.FileUtils;
+
+
 import org.apache.lucene.index.DirectoryReader;
 import org.apache.lucene.index.Term;
 import org.apache.lucene.store.Directory;
@@ -44,14 +40,8 @@
 import org.junit.BeforeClass;
 import org.junit.Test;
 
-<<<<<<< HEAD
 import com.google.common.collect.Lists;
-=======
-import java.io.File;
-import java.io.UnsupportedEncodingException;
 import java.nio.charset.StandardCharsets;
-import java.util.List;
->>>>>>> f99edee7
 
 public class SolrIndexSplitterTest extends SolrTestCaseJ4 {
   File indexDir1 = null, indexDir2 = null, indexDir3 = null;
@@ -68,33 +58,9 @@
     super.setUp();
     clearIndex();
     assertU(commit());
-<<<<<<< HEAD
     indexDir1 = createTempDir("_testSplit1");
     indexDir2 = createTempDir("_testSplit2");
     indexDir3 = createTempDir("_testSplit3");
-=======
-    indexDir1 = new File(dataDir, this.getClass().getName()
-        + "_testSplit1");
-    indexDir2 = new File(dataDir, this.getClass().getName()
-        + "_testSplit2");
-    indexDir3 = new File(dataDir, this.getClass().getName()
-        + "_testSplit3");
-
-    if (indexDir1.exists()) {
-      FileUtils.deleteDirectory(indexDir1);
-    }
-    assertTrue("Failed to mkdirs indexDir1 for split index", indexDir1.mkdirs());
-
-    if (indexDir2.exists()) {
-      FileUtils.deleteDirectory(indexDir2);
-    }
-    assertTrue("Failed to mkdirs indexDir2 for split index", indexDir2.mkdirs());
-
-    if (indexDir3.exists()) {
-      FileUtils.deleteDirectory(indexDir3);
-    }
-    assertTrue("Failed to mkdirs indexDir3 for split index", indexDir3.mkdirs());
->>>>>>> f99edee7
   }
 
   @Test
@@ -287,15 +253,7 @@
 
   @Test
   public void testSplitByRouteKey() throws Exception  {
-<<<<<<< HEAD
     File indexDir = createTempDir();
-=======
-    File indexDir = new File(dataDir, this.getClass().getName() + "testSplitByRouteKey");
-    if (indexDir.exists())  {
-      FileUtils.deleteDirectory(indexDir);
-    }
-    indexDir.mkdirs();
->>>>>>> f99edee7
 
     CompositeIdRouter r1 = new CompositeIdRouter();
     String splitKey = "sea-line!";
