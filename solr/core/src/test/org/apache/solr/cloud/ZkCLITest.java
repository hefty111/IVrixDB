--- conflicted
+++ resolved
@@ -233,11 +233,7 @@
     assertEquals(confsetname, collectionProps.getStr("configName"));
     
     // test down config
-<<<<<<< HEAD
     File confDir = new File(tmpDir,
-=======
-    File confDir = new File(dataDir,
->>>>>>> f99edee7
         "solrtest-confdropspot-" + this.getClass().getName() + "-" + System.currentTimeMillis());
     assertFalse(confDir.exists());
 
@@ -288,11 +284,7 @@
     byte [] data = new String("getFileNode-data").getBytes(StandardCharsets.UTF_8);
     this.zkClient.create(getNode, data, CreateMode.PERSISTENT, true);
 
-<<<<<<< HEAD
     File file = new File(tmpDir,
-=======
-    File file = new File(dataDir,
->>>>>>> f99edee7
         "solrtest-getfile-" + this.getClass().getName() + "-" + System.currentTimeMillis());
     String[] args = new String[] {"-zkhost", zkServer.getZkAddress(), "-cmd",
         "getfile", getNode, file.getAbsolutePath()};
@@ -307,12 +299,7 @@
     File tmpDir = createTempDir();
     String getNode = "/getFileNotExistsNode";
 
-<<<<<<< HEAD
     File file = File.createTempFile("newfile", null, tmpDir);
-=======
-    File file = new File(dataDir,
-        "solrtest-getfilenotexists-" + this.getClass().getName() + "-" + System.currentTimeMillis());
->>>>>>> f99edee7
     String[] args = new String[] {"-zkhost", zkServer.getZkAddress(), "-cmd",
         "getfile", getNode, file.getAbsolutePath()};
     try {
